--- conflicted
+++ resolved
@@ -2,18 +2,12 @@
 
 namespace Alazziaz\LaravelBitmask;
 
-<<<<<<< HEAD
 
 
 use Alazziaz\Bitmask\Bitmask;
 use Alazziaz\Bitmask\Util\BitmaskConverter;
 use Alazziaz\Bitmask\Util\BitmaskReader;
 use Alazziaz\Bitmask\Validators\BitmaskValidator;
-=======
-use Alazziaz\LaravelBitmask\Util\BitmaskConverter;
-use Alazziaz\LaravelBitmask\Util\BitmaskReader;
-use Alazziaz\LaravelBitmask\Validators\BitmaskValidator;
->>>>>>> fe679757
 use Spatie\LaravelPackageTools\Package;
 use Spatie\LaravelPackageTools\PackageServiceProvider;
 
@@ -25,22 +19,23 @@
         $package->name('laravel-bitmask');
     }
 
-    public function registeringPackage(): void
+    public function  registeringPackage(): void
     {
         $this->app->singleton('bitmask.reader', function () {
-            return new BitmaskReader;
+            return new BitmaskReader();
         });
 
         $this->app->singleton('bitmask.validator', function () {
-            return new BitmaskValidator;
+            return new BitmaskValidator();
         });
 
         $this->app->singleton('bitmask.converter', function () {
-            return new BitmaskConverter;
+            return new BitmaskConverter();
         });
 
-        $this->app->singleton('bitmask', function ($app) {
+        $this->app->bind('bitmask', function ($app) {
             return new Bitmask();
         });
     }
+
 }