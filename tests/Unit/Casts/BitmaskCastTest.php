<?php

use Alazziaz\LaravelBitmask\Casts\BitmaskCast;
use Alazziaz\LaravelBitmask\Casts\EnumBitmaskCast;
use Alazziaz\LaravelBitmask\Handlers\BitmaskHandler;
use Workbench\App\Models\DummyModel;

it('stores and retrieves bitmask values', function () {
    $model = DummyModel::query()->create(['flags' => BitmaskHandler::create(5)]);

    expect($model->flags)
        ->toBeInstanceOf(BitmaskHandler::class)
        ->and($model->flags->getValue())->toBe(5);
});

it('throws an exception for invalid enum class', function () {
    expect(fn () => new EnumBitmaskCast(stdClass::class))
        ->toThrow(InvalidArgumentException::class);
});

it('throws an exception for non-integer bitmask value on get', function () {
    $cast = new BitmaskCast;

<<<<<<< HEAD
    $dummyModel = new DummyModel();
    expect(fn() => $cast->get($dummyModel, 'flags', 'invalid_value', []))
        ->toThrow(InvalidArgumentException::class, "BitmaskFacade value must be an integer.");
=======
    $dummyModel = new DummyModel;
    expect(fn () => $cast->get($dummyModel, 'flags', 'invalid_value', []))
        ->toThrow(InvalidArgumentException::class, 'Bitmask value must be an integer.');
>>>>>>> fe679757
});

it('returns null on get if value is null', function () {
    $cast = new BitmaskCast;

    $dummyModel = new DummyModel;
    $result = $cast->get($dummyModel, 'flags', null, []);
    expect($result)->toBeNull();
});

it('returns BitmaskHandler instance on get with valid integer', function () {
    $cast = new BitmaskCast;
    $dummyModel = new DummyModel;
    $result = $cast->get($dummyModel, 'flags', 5, []);

    expect($result)->toBeInstanceOf(BitmaskHandler::class);
    expect($result->getValue())->toBe(5);
});

it('returns value from Maskable instance on set', function () {
    $cast = new BitmaskCast;
    $dummyModel = new DummyModel;

    $maskable = BitmaskHandler::create(5);

    $value = $cast->set($dummyModel, 'flags', $maskable, []);
    expect($value)->toBe(5);
});

it('returns integer directly on set if value is int', function () {
    $cast = new BitmaskCast;
    $dummyModel = new DummyModel;

    $value = $cast->set($dummyModel, 'flags', 10, []);
    expect($value)->toBe(10);
});

it('returns null on set for invalid value', function () {
    $cast = new BitmaskCast;
    $dummyModel = new DummyModel;

    $value = $cast->set($dummyModel, 'flags', 'invalid_value', []);
    expect($value)->toBeNull();
});<|MERGE_RESOLUTION|>--- conflicted
+++ resolved
@@ -2,11 +2,12 @@
 
 use Alazziaz\LaravelBitmask\Casts\BitmaskCast;
 use Alazziaz\LaravelBitmask\Casts\EnumBitmaskCast;
-use Alazziaz\LaravelBitmask\Handlers\BitmaskHandler;
+use Alazziaz\Bitmask\Handlers\BitmaskHandler;
+use Alazziaz\LaravelBitmask\Facades\BitmaskFacade;
 use Workbench\App\Models\DummyModel;
 
 it('stores and retrieves bitmask values', function () {
-    $model = DummyModel::query()->create(['flags' => BitmaskHandler::create(5)]);
+    $model = DummyModel::query()->create(['flags' => BitmaskFacade::bitmaskHandler( 5)]);
 
     expect($model->flags)
         ->toBeInstanceOf(BitmaskHandler::class)
@@ -14,35 +15,29 @@
 });
 
 it('throws an exception for invalid enum class', function () {
-    expect(fn () => new EnumBitmaskCast(stdClass::class))
+    expect(fn() => new EnumBitmaskCast(stdClass::class))
         ->toThrow(InvalidArgumentException::class);
 });
 
 it('throws an exception for non-integer bitmask value on get', function () {
-    $cast = new BitmaskCast;
+    $cast = new BitmaskCast();
 
-<<<<<<< HEAD
     $dummyModel = new DummyModel();
     expect(fn() => $cast->get($dummyModel, 'flags', 'invalid_value', []))
         ->toThrow(InvalidArgumentException::class, "BitmaskFacade value must be an integer.");
-=======
-    $dummyModel = new DummyModel;
-    expect(fn () => $cast->get($dummyModel, 'flags', 'invalid_value', []))
-        ->toThrow(InvalidArgumentException::class, 'Bitmask value must be an integer.');
->>>>>>> fe679757
 });
 
 it('returns null on get if value is null', function () {
-    $cast = new BitmaskCast;
+    $cast = new BitmaskCast();
 
-    $dummyModel = new DummyModel;
+    $dummyModel = new DummyModel();
     $result = $cast->get($dummyModel, 'flags', null, []);
     expect($result)->toBeNull();
 });
 
 it('returns BitmaskHandler instance on get with valid integer', function () {
-    $cast = new BitmaskCast;
-    $dummyModel = new DummyModel;
+    $cast = new BitmaskCast();
+    $dummyModel = new DummyModel();
     $result = $cast->get($dummyModel, 'flags', 5, []);
 
     expect($result)->toBeInstanceOf(BitmaskHandler::class);
@@ -50,26 +45,27 @@
 });
 
 it('returns value from Maskable instance on set', function () {
-    $cast = new BitmaskCast;
-    $dummyModel = new DummyModel;
+    $cast = new BitmaskCast();
+    $dummyModel = new DummyModel();
 
-    $maskable = BitmaskHandler::create(5);
+    $maskable = BitmaskFacade::bitmaskHandler( 5);
 
     $value = $cast->set($dummyModel, 'flags', $maskable, []);
     expect($value)->toBe(5);
 });
 
 it('returns integer directly on set if value is int', function () {
-    $cast = new BitmaskCast;
-    $dummyModel = new DummyModel;
+    $cast = new BitmaskCast();
+    $dummyModel = new DummyModel();
+    $dummyModel = new DummyModel();
 
     $value = $cast->set($dummyModel, 'flags', 10, []);
     expect($value)->toBe(10);
 });
 
 it('returns null on set for invalid value', function () {
-    $cast = new BitmaskCast;
-    $dummyModel = new DummyModel;
+    $cast = new BitmaskCast();
+    $dummyModel = new DummyModel();
 
     $value = $cast->set($dummyModel, 'flags', 'invalid_value', []);
     expect($value)->toBeNull();
